// build.rs
// https://doc.rust-lang.org/cargo/reference/build-scripts.html

<<<<<<< HEAD
const BASE_DIR: &'static str = "./libdie++";
const BUILD_DIR: &'static str = "./libdie++/build";
const INSTALL_DIR: &'static str = "./libdie++/install/die";
const LIB_DIE_PATH: &'static str = "./libdie++/build/_deps/dielibrary-build/src";

#[cfg(target_os = "windows")]
const MSVC_PATH: &'static str = r"C:\Program Files (x86)\Windows Kits\10\Lib\10.0.22000.0";

#[cfg(debug_assertions)]
const BUILD_TYPE: &'static str = "Debug";
#[cfg(not(debug_assertions))]
const BUILD_TYPE: &'static str = "Release";
=======
fn main() {
    let base_dir = "./libdie++";
    let build_dir = "./libdie++/build";
    let install_dir = "./libdie++/install";
    let lib_die_path = "./libdie++/build/_deps/dielibrary-build/src";
>>>>>>> aceb8826

fn cmake_build_die() {
    // CMake configure
    {
<<<<<<< HEAD
        assert!(std::process::Command::new("cmake")
            .current_dir(BASE_DIR)
            .args(["-S", "."])
            .args(["-B", "build"])
=======
        std::process::Command::new("cmake")
            .args(["-S", base_dir])
            .args(["-B", build_dir])
>>>>>>> aceb8826
            .spawn()
            .unwrap()
            .wait()
            .expect("failed to configure cmake")
            .success());
    }

    // CMake build
    {
        let nb_cpu = "4";

<<<<<<< HEAD
        assert!(std::process::Command::new("cmake")
            .args(["--build", "build"])
            .args(["-j", nb_cpu])
            .args(["--config", BUILD_TYPE])
            .current_dir(BASE_DIR)
=======
        std::process::Command::new("cmake")
            .args(["--build", build_dir])
            .args(["-j", nb_cpu])
>>>>>>> aceb8826
            .spawn()
            .unwrap()
            .wait()
            .expect("failed to build with cmake")
            .success());
    }

    // CMake install
    {
<<<<<<< HEAD
        assert!(std::process::Command::new("cmake")
            .args(["--install", "build"])
            .args(["--config", BUILD_TYPE])
            .args(["--prefix", "install"])
            .current_dir(BASE_DIR)
            .spawn()
            .unwrap()
            .wait()
            .expect("failed to install with cmake")
            .success());
    }
}
=======
        std::process::Command::new("cmake")
            .args(["--install", build_dir])
            .args(["--prefix", install_dir])
            .args(["--strip"])
            .spawn()
            .unwrap()
            .wait()
            .expect("failed to install with cmake");
    }

    // die++
    println!("cargo:rustc-link-search=native={}", build_dir);
    println!("cargo:rustc-link-lib=static=die++");
>>>>>>> aceb8826

fn install_common() {
    // die & die++
    println!("cargo:rustc-link-search=native={}/dielib", INSTALL_DIR);
    println!("cargo:rustc-link-lib=static=die++");
    println!("cargo:rustc-link-lib=static=die");

    // die 3rd party
    println!("cargo:rustc-link-lib=static=bzip2");
    println!("cargo:rustc-link-lib=static=lzma");
    println!("cargo:rustc-link-lib=static=zlib");
    println!("cargo:rustc-link-lib=static=capstone_x86");

    // qt
    // if let Ok(qt_lib_path) = std::env::var("QT6_LIB_PATH") {
    //     println!("cargo:rustc-link-search=native={}", qt_lib_path);
    // }
    println!(
        "cargo:rustc-link-search=native={}",
        std::env::var("QT6_LIB_PATH").unwrap()
    );

    if BUILD_TYPE == "Release" {
        println!("cargo:rustc-link-lib=static=Qt6Core");
        println!("cargo:rustc-link-lib=static=Qt6Qml");
        println!("cargo:rustc-link-lib=static=Qt6Network");

        println!("cargo:rustc-link-lib=dylib=Qt6Core");
        println!("cargo:rustc-link-lib=dylib=Qt6Qml");
        println!("cargo:rustc-link-lib=dylib=Qt6Network");
    }
}

fn install_linux() {
    println!("cargo:rustc-link-lib=dylib=stdc++");
    println!("cargo:rustc-link-search=native=/usr/lib/x86_64-linux-gnu");

    println!("cargo:rustc-link-search=native={}/XCapstone", LIB_DIE_PATH);
    for _mod in ["bzip2", "lzma", "zlib"].iter() {
        println!(
            "cargo:rustc-link-search=native={}/XArchive/3rdparty/{}",
            LIB_DIE_PATH, _mod
        );
    }
}

fn install_macos() {
    println!("cargo:rustc-link-lib=dylib=c++");
    println!("cargo:rustc-link-search=native=/usr/lib/x86_64-linux-gnu");
}

#[cfg(target_os = "windows")]
fn install_windows() {
    println!(
        "cargo:rustc-link-search=native={}/{}",
        BUILD_DIR, BUILD_TYPE
    );
    println!(
        "cargo:rustc-link-search=native={}/_deps/dielibrary-build/src/dielib/{}",
        BUILD_DIR, BUILD_TYPE
    );
    for _mod in ["bzip2", "lzma", "zlib"].iter() {
        println!(
            "cargo:rustc-link-search=native={}/XArchive/3rdparty/{}/{}",
            LIB_DIE_PATH, _mod, BUILD_TYPE
        );
    }
    println!(
        "cargo:rustc-link-search=native={}/XCapstone/{}",
        LIB_DIE_PATH, BUILD_TYPE
    );
    println!("cargo:rustc-link-lib=dylib=Crypt32");
    println!("cargo:rustc-link-lib=dylib=Wintrust");

    if BUILD_TYPE == "Debug" {
        println!("cargo:rustc-link-lib=static=Qt6Cored");
        println!("cargo:rustc-link-lib=static=Qt6Qmld");
        println!("cargo:rustc-link-lib=static=Qt6Networkd");
        println!("cargo:rustc-link-lib=dylib=Qt6Cored");
        println!("cargo:rustc-link-lib=dylib=Qt6Qmld");
        println!("cargo:rustc-link-lib=dylib=Qt6Networkd");

        println!("cargo:rustc-link-search=native={}/ucrt/x64", MSVC_PATH);
        println!("cargo:rustc-link-lib=static=ucrtd");
    }
}

fn main() {
    cmake_build_die();

    install_common();

    let target = std::env::var("TARGET").unwrap();

    if target.contains("linux") {
        install_linux();
    } else if target.contains("apple") {
        install_macos();
    } else {
        #[cfg(target_os = "windows")]
        install_windows();
    }

    println!("cargo:rerun-if-changed=src/lib.rs");
}<|MERGE_RESOLUTION|>--- conflicted
+++ resolved
@@ -1,7 +1,6 @@
 // build.rs
 // https://doc.rust-lang.org/cargo/reference/build-scripts.html
 
-<<<<<<< HEAD
 const BASE_DIR: &'static str = "./libdie++";
 const BUILD_DIR: &'static str = "./libdie++/build";
 const INSTALL_DIR: &'static str = "./libdie++/install/die";
@@ -14,27 +13,15 @@
 const BUILD_TYPE: &'static str = "Debug";
 #[cfg(not(debug_assertions))]
 const BUILD_TYPE: &'static str = "Release";
-=======
-fn main() {
-    let base_dir = "./libdie++";
-    let build_dir = "./libdie++/build";
-    let install_dir = "./libdie++/install";
-    let lib_die_path = "./libdie++/build/_deps/dielibrary-build/src";
->>>>>>> aceb8826
+
 
 fn cmake_build_die() {
     // CMake configure
     {
-<<<<<<< HEAD
         assert!(std::process::Command::new("cmake")
             .current_dir(BASE_DIR)
             .args(["-S", "."])
             .args(["-B", "build"])
-=======
-        std::process::Command::new("cmake")
-            .args(["-S", base_dir])
-            .args(["-B", build_dir])
->>>>>>> aceb8826
             .spawn()
             .unwrap()
             .wait()
@@ -46,17 +33,11 @@
     {
         let nb_cpu = "4";
 
-<<<<<<< HEAD
         assert!(std::process::Command::new("cmake")
             .args(["--build", "build"])
             .args(["-j", nb_cpu])
             .args(["--config", BUILD_TYPE])
             .current_dir(BASE_DIR)
-=======
-        std::process::Command::new("cmake")
-            .args(["--build", build_dir])
-            .args(["-j", nb_cpu])
->>>>>>> aceb8826
             .spawn()
             .unwrap()
             .wait()
@@ -66,7 +47,6 @@
 
     // CMake install
     {
-<<<<<<< HEAD
         assert!(std::process::Command::new("cmake")
             .args(["--install", "build"])
             .args(["--config", BUILD_TYPE])
@@ -79,21 +59,6 @@
             .success());
     }
 }
-=======
-        std::process::Command::new("cmake")
-            .args(["--install", build_dir])
-            .args(["--prefix", install_dir])
-            .args(["--strip"])
-            .spawn()
-            .unwrap()
-            .wait()
-            .expect("failed to install with cmake");
-    }
-
-    // die++
-    println!("cargo:rustc-link-search=native={}", build_dir);
-    println!("cargo:rustc-link-lib=static=die++");
->>>>>>> aceb8826
 
 fn install_common() {
     // die & die++
@@ -108,13 +73,13 @@
     println!("cargo:rustc-link-lib=static=capstone_x86");
 
     // qt
-    // if let Ok(qt_lib_path) = std::env::var("QT6_LIB_PATH") {
-    //     println!("cargo:rustc-link-search=native={}", qt_lib_path);
-    // }
-    println!(
-        "cargo:rustc-link-search=native={}",
-        std::env::var("QT6_LIB_PATH").unwrap()
-    );
+    if let Ok(qt_lib_path) = std::env::var("QT6_LIB_PATH") {
+        println!("cargo:rustc-link-search=native={}", qt_lib_path);
+    }
+    // println!(
+    //     "cargo:rustc-link-search=native={}",
+    //     std::env::var("QT6_LIB_PATH").unwrap()
+    // );
 
     if BUILD_TYPE == "Release" {
         println!("cargo:rustc-link-lib=static=Qt6Core");
